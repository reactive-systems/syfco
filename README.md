--- conflicted
+++ resolved
@@ -1,8 +1,4 @@
-<<<<<<< HEAD
-# Synthesis Format Conversion Tool<br/>(Version 1.0.0.6)
-=======
-# Synthesis Format Conversion Tool<br/>(Version 1.0.0.5)
->>>>>>> e4ab9f24
+# Synthesis Format Conversion Tool<br/>(Version 1.0.0.7)
 
 A tool for reading, manipulating and transforming synthesis
 specifications in [TLSF](https://arxiv.org/abs/1604.02284).
@@ -85,7 +81,6 @@
 
 #### File Operations:
 
-<<<<<<< HEAD
  | Command | Description |
  | ------- | ----------- |
  | ```-o, --output``` | path of the output file (results are printed</br> to STDOUT if not set) |
@@ -98,18 +93,6 @@
  | ```-ps, --prime-symbol``` | symbol/string denoting primes in signals</br> (default: ```'```) |
  | ```-as, --at-symbol``` | symbol/string denoting @-symbols in signals</br> (default: ```@```) |
  | ```-in, --stdin``` | read the input file from STDIN |
-=======
-| Command                        | Description                                                          |
-| ------------------------------ | -------------------------------------------------------------------- |
-| ```-o, --output```             | Path of the output file (results are printed to STDOUT, if not  set) |
-| ```-f, --format```             | Output format. Possible values are: </br> <table><tbody>   <td>```full```</td>  <td>Input file with applied transformations (default)</td></tr><td>```basic```</td>  <td>High level format (without global section)</td></tr><tr>  <td>```utf8``` </td>  <td>Human readable output using UTF8 symbols </td></tr><tr>  <td>```wring``` </td>  <td>Wring input format</td></tr><tr>  <td>```lily``` </td>  <td>Lily input format</td></tr><tr>  <td>```acacia``` </td>  <td>Acacia / Acacia+ input format</td></tr><tr>  <td>```acacia-specs``` </td>  <td>Acacia input format with spec units</td></tr><tr>  <td>```ltlxba``` </td>  <td>LTL2BA / LTL3BA input format</td></tr><tr>  <td>```promela``` </td>  <td>Promela LTL</td></tr><tr>  <td>```unbeast```</td>  <td>Unbeast input format</td></tr><tr>  <td>```slugs```</td>  <td>structured Slugs format [GR(1) only]</td></tr><tr>  <td>```slugsin```</td>  <td>SlugsIn format [GR(1) only]</td></tr><tr>  <td>```psl``` </td>  <td>PSL Syntax</td></tr><tr>  <td>```smv``` </td>  <td>SMV file format</td></tr><tr>  <td>```bosy``` </td>  <td>Bosy JSON file format</td></tr><tr></tbody></table> |
-| ``` -m, --mode```              | Output mode. Possible values are: </br> <table><tbody><tr><td>```pretty```</td><td>pretty printing (as less parentheses as possible, default)</td></tr><tr><td>```fully```</td><td>output fully parenthesized formulas</td></tr></tbody></table> |
-| ```-pf, --part-file```         | Create a partitioning (```.part```) file                             |
-| ```-bd, --bus-delimiter```     | Delimiter used to print indexed bus signals (Default: `_`)           |
-| ```-ps, --prime-symbol```      | Symbol/String denoting primes in signals (Default: `'`)              |
-| ```-as, --at-symbol```         | Symbol/String denoting @-symbols in signals (Default: `@`)           |
-| ```-in, --stdin```             | Read the input file from STDIN                                       |
->>>>>>> e4ab9f24
 
 #### File Modifications:
 
@@ -121,7 +104,6 @@
 
 #### Formula Transformations (disabled by default):
 
-<<<<<<< HEAD
  | Command | Description |
  | ------- | ----------- |
  | ```-s0, --weak-simplify``` | simple simplifications (removal of true/false</br> in boolean connectives, redundant temporal</br> operators, etc.) |
@@ -144,30 +126,6 @@
  | Command | Description |
  | ------- | ----------- |
  | ```-gr, --generalized-reactivity``` | check whether the input is in the Generalized</br> Reactivity fragment |
-=======
-| Command                              | Description           |
-| ------------------------------------ | --------------------- |
-| ```-s0, --weak-simplify```           | Simple simplifications (removal of true, false in boolean connectives, redundant temporal operators, etc.) |
-| ```-s1, --strong-simplify```         | Advanced simplifications </br> (includes: ```-s0 -nnf -nw -nr -lgo -lfo -lxo```) |
-| ```-nnf, --negation-normal-form```   | Convert the resulting LTL formula into negation normal form |
-| ```-pgi, --push-globally-inwards```  | Push global operators inwards </br> ```G (a && b) => (G a) && (G b)``` |
-| ```-pfi, --push-finally-inwards```   | Push finally operators inwards </br> <code>F (a &#124;&#124; b) => (F a) &#124;&#124; (F b)</code> |
-| ```-pxi, --push-next-inwards```      | Push next operators inwards </br> ```X (a && b) => (X a) && (X b)``` </br>  <code>X (a &#124;&#124; b) => (X a) &#124;&#124; (X b)</code> |
-| ```-pgo, --pull-globally-outwards``` | Pull global operators outwards </br> ```(G a) && (G b) => G (a && b)``` |
-| ```-pfo, --pull-finally-outwards```  | Pull finally operators outwards  </br>  <code>(F a) &#124;&#124; (F b) => F (a &#124;&#124; b)</code>
-| ```-pxo, --pull-next-outwards```     | Pull next operators outwards </br> ```(X a) && (X b) => X (a && b)``` </br> <code>(X a) &#124;&#124; (X b) => X (a && b)</code>
-| ``` -nw, --no-weak-until```          | Replace weak until operators </br> <code>a W b => (a U b) &#124;&#124; (G a)</code>
-| ```-nr, --no-release```              | Replace release operators </br> ```a R b => b W (a && b)```
-| ```-nf, --no-finally```              | Replace finally operators </br> ```F a => true U a```
-| ```-ng, --no-globally```             | Replace global operators </br> ```G a => false R a```
-| ```-nd, --no-derived```              | Same as: ```-nw -nf -ng``` |
-
-#### Check Secification Type (and exit):
-
-| Command    | Description                                                       |
-| ---------- | ----------------------------------------------------------------- |
-| ```-gr```  | Check whether the input is in the Generalized Reactivity fragment |
->>>>>>> e4ab9f24
 
 #### Extract Information (and exit):
 
