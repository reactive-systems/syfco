--- conflicted
+++ resolved
@@ -50,13 +50,10 @@
     -- ^ <https://www.react.uni-saarland.de/tools/unbeast>
   | LTLXBA
     -- ^ LTL2BA / LTL3BA input format
-<<<<<<< HEAD
   | LTLXBADECOMP
     -- ^ LTL2BA / LTL3BA input format decomposed into a conjunction
-=======
   | LTL
     -- ^ pure LTL formula
->>>>>>> 8a847c99
   | LILY
     -- ^ Lily input format
   | ACACIA
@@ -89,11 +86,8 @@
     PROMELA     -> "Promela LTL"
     UNBEAST     -> "Unbeast"
     LTLXBA      -> "LtlXba"
-<<<<<<< HEAD
     LTLXBADECOMP-> "LtlXbaDecomp"
-=======
     LTL         -> "pure LTL"
->>>>>>> 8a847c99
     LILY        -> "Lily"
     ACACIA      -> "Acacia"
     ACACIASPECS -> "AcaciaSpecs"
@@ -115,11 +109,8 @@
     PROMELA     -> "promela"
     UNBEAST     -> "unbeast"
     LTLXBA      -> "ltlxba"
-<<<<<<< HEAD
     LTLXBADECOMP-> "ltlxba-decomp"
-=======
     LTL         -> "ltl"
->>>>>>> 8a847c99
     LILY        -> "lily"
     ACACIA      -> "acacia"
     ACACIASPECS -> "acacia-specs"
@@ -141,11 +132,8 @@
     "promela"      -> return PROMELA
     "unbeast"      -> return UNBEAST
     "ltlxba"       -> return LTLXBA
-<<<<<<< HEAD
     "ltlxba-decomp"-> return LTLXBADECOMP
-=======
     "ltl"          -> return LTL
->>>>>>> 8a847c99
     "lily"         -> return LILY
     "acacia"       -> return ACACIA
     "acacia-specs" -> return ACACIASPECS
